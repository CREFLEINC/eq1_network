import dataclasses
<<<<<<< HEAD
from typing import List
=======
import re
from typing import List, Union

from src.utils import Numeric
>>>>>>> 61dff617


@dataclasses.dataclass(frozen=True)
class ReceivedData:
    cmd: str
    data: List[str]

    @classmethod
    def from_bytes(cls, data: bytes):
        data = data.decode("utf-8")
        split_data = data.split("#")

        if len(split_data) == 1:
            return cls(cmd=split_data[0], data=[])

        return cls(cmd=split_data[0], data=split_data[1:])


@dataclasses.dataclass(frozen=True)
class SendData:
    cmd: str
    data: List[str] = dataclasses.field(default_factory=list)

    def to_bytes(self) -> bytes:
        result = self.cmd
        for datum in self.data:
            result += f"#{datum}"

        return result.encode("utf-8")


class PacketStructure:
    HEAD_PACKET = b"$"
    TAIL_PACKET = b"$"

    @classmethod
    def to_packet(cls, data: bytes) -> bytes:
        return cls.HEAD_PACKET + data + cls.TAIL_PACKET

    @classmethod
    def from_packet(cls, packet: bytes) -> bytes:
        if not cls.is_valid(packet):
            raise ValueError(f"Packet Structure Error : {packet}")

        return packet[1:-1]

    @classmethod
    def is_valid(cls, packet: bytes) -> bool:
        if (cls.TAIL_PACKET + cls.HEAD_PACKET) in packet:
            return False

        if packet[:1] != cls.HEAD_PACKET:
            return False

        if packet[-1:] != cls.TAIL_PACKET:
            return False

        return True

    @classmethod
    def split_packet(cls, packet: bytes) -> list[bytes]:
        results = []
        for _d in packet.split(cls.HEAD_PACKET):
            if len(_d) == 0:
                continue
            results.append(cls.HEAD_PACKET + _d + cls.TAIL_PACKET)
        return results


if __name__ == "__main__":
    message = b"$abc$$def$"
    print(PacketStructure.split_packet(message))<|MERGE_RESOLUTION|>--- conflicted
+++ resolved
@@ -1,12 +1,5 @@
 import dataclasses
-<<<<<<< HEAD
 from typing import List
-=======
-import re
-from typing import List, Union
-
-from src.utils import Numeric
->>>>>>> 61dff617
 
 
 @dataclasses.dataclass(frozen=True)
